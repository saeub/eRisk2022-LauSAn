import pickle
import random
import re
from abc import ABC, abstractmethod
from collections import defaultdict
from typing import Any, Collection, Dict, List, Optional, Sequence, Tuple

import numpy as np
import sklearn.feature_extraction
import sklearn.linear_model
import sklearn.naive_bayes
import sklearn.neighbors
import sklearn.svm
import torch
import transformers
from tqdm import tqdm

import evaluation
from data import Post, Subject
from log import logger
from threshold_schedulers import (
    ConstantThresholdScheduler,
    ExponentialThresholdScheduler,
    ThresholdScheduler,
)

DEVICE = "cuda:0" if torch.cuda.is_available() else "cpu"


class Model(ABC):
    def __init__(self, threshold_scheduler: ThresholdScheduler):
        if threshold_scheduler is None:
            threshold_scheduler = ConstantThresholdScheduler(0.0)
        self.threshold_scheduler = threshold_scheduler

    def optimize_threshold_scheduler(
        self,
        subjects: Collection[Subject],
        metric: evaluation.Metric,
        minimize: bool = False,
        sample: Optional[int] = None,
        run: Optional[evaluation.Run] = None,
    ) -> evaluation.Run:
        """
        Optimize the threshold scheduler's parameters.

        This works by predicting scores for training subjects as if it was a real run,
        and then letting the ThresholdScheduler find the best parameters based on those
        scores and modify itself in-place.

        If a `run` is given, it will be used to perform grid search. Otherwise, a run
        is predicted first, and returned in the end to reuse with other metrics.
        """
        if run is None:
            logger.info(f"({self.__class__.__name__}) Predicting run...")
            subjects = list(subjects)
            if sample is not None:
                random.shuffle(subjects)
                subjects = subjects[:sample]
<<<<<<< HEAD
            run_subjects = [Subject(subject.id, [], subject.label) for subject in subjects]
=======
            run_subjects = [
                Subject(subject.id, [], subject.label) for subject in subjects
            ]
>>>>>>> f1bcb90a
            run = {subject: [] for subject in run_subjects}

            num_posts_done = 0
            max_num_posts = max(len(subject.posts) for subject in subjects)
            progress = tqdm(total=max_num_posts)
            while num_posts_done < max_num_posts:
                # Copy over posts from `subjects` to `run_subjects` one by one
                for subject, run_subject in zip(subjects, run_subjects):
                    if len(subject.posts) > len(run_subject.posts):
                        run_subject.posts.append(subject.posts[len(run_subject.posts)])

                # Predict using the post histories up to this point, add scores to `run`
                run_subjects_to_predict = [
                    subject
                    for subject in run_subjects
                    if len(subject.posts) > len(run[subject])
                ]
                decisions = self.decide(run_subjects_to_predict)
                for subject, decision in zip(run_subjects_to_predict, decisions):
                    run[subject].append(decision)

                num_posts_done += 1
                progress.update()
            progress.refresh()

        logger.info(
            f"({self.__class__.__name__}) Performing grid search to optimize {metric}..."
        )
        self.threshold_scheduler.grid_search(
            self.threshold_scheduler_grid_search_parameters(),
            run,
            metric,
            minimize=minimize,
        )
        return run

    def threshold_scheduler_grid_search_parameters(self) -> Dict[str, Collection[Any]]:
        return {}

    @abstractmethod
    def train(self, subjects: Collection[Subject]):
        raise NotImplementedError()

    @abstractmethod
    def predict(self, subjects: Sequence[Subject]) -> Sequence[float]:
        raise NotImplementedError()

    def decide(self, subjects: Sequence[Subject]) -> List[Tuple[bool, float]]:
        scores = self.predict(subjects)
        return [
            (self.threshold_scheduler.decide(score, len(subject.posts) - 1), score)
            for subject, score in zip(subjects, scores)
        ]


class RandomBaseline(Model):
    def __init__(self, positive_ratio: float = 0.125):
        super().__init__(ConstantThresholdScheduler(1 - positive_ratio))
        self.positive_ratio = positive_ratio
        self.subject_predictions = {}
        self._random = random.Random(42)

    def train(self, subjects: Collection[Subject]):
        pass

    def predict(self, subjects: Sequence[Subject]) -> Sequence[float]:
        predictions = []
        for subject in subjects:
            predictions.append(
                self.subject_predictions.setdefault(subject.id, self._random.random())
            )
        return predictions


class VocabularyBaseline(Model):
    def __init__(self, vocab_size: int = 200, min_count: int = 10):
        super().__init__(threshold_scheduler=ExponentialThresholdScheduler(0.1, 0.1, 1))
        self.vocab_size = vocab_size
        self.min_count = min_count

    def threshold_scheduler_grid_search_parameters(self) -> Dict[str, Collection[Any]]:
        return {
            "start_threshold": np.arange(0, 5, 0.5),
            "target_threshold": np.arange(1, 7, 0.5),
            "time_constant": [1, 2, 3, 4, 5, 6, 7, 8, 9, 10, 15, 20, 30, 40, 50],
        }

    @classmethod
    def _tokenize(cls, text: str) -> List[str]:
        return re.findall(r"\w+", text)

    @classmethod
    def _word_counts(cls, subjects: Collection[Subject]) -> Dict[str, int]:
        counts = defaultdict(int)
        for subject in subjects:
            for post in subject.posts:
                for word in cls._tokenize(post.title + " " + post.text):
                    counts[word] += 1
        return counts

    def train(self, subjects: Collection[Subject]):
        neg_subjects = [subject for subject in subjects if not subject.label]
        pos_subjects = [subject for subject in subjects if subject.label]
        neg_counts = self._word_counts(neg_subjects)
        neg_total = sum(neg_counts.values())
        pos_counts = self._word_counts(pos_subjects)
        pos_total = sum(pos_counts.values())
        neg_logfreqs = {
            word: np.log(neg_counts[word] / neg_total)
            for word in neg_counts
            if word in pos_counts and neg_counts[word] > 10 and pos_counts[word] > 10
        }
        pos_logfreqs = {
            word: np.log(pos_counts[word] / pos_total)
            for word in pos_counts
            if word in neg_counts and neg_counts[word] > 10 and pos_counts[word] > 10
        }
        self._pos_vocab = sorted(
            pos_logfreqs,
            key=lambda word: pos_logfreqs[word] - neg_logfreqs[word],
            reverse=True,
        )[: self.vocab_size]

    def predict(self, subjects: Sequence[Subject]) -> Sequence[float]:
        predictions = []
        for subject in subjects:
            last_post = self._tokenize(subject.posts[-1].text)
            num_matches = sum(word in self._pos_vocab for word in last_post)
            predictions.append(num_matches / (len(last_post) or 1) * 100)
        return predictions


class NBClassifier(Model):
    def __init__(self, max_features: int = 1000):
        super().__init__(ExponentialThresholdScheduler(0.1, 0.5, 10))
        self._classifier = sklearn.naive_bayes.MultinomialNB()
        self._vectorizer = sklearn.feature_extraction.text.TfidfVectorizer(
            max_features=max_features
        )

    def threshold_scheduler_grid_search_parameters(self) -> Dict[str, Collection[Any]]:
        return {
            "start_threshold": np.arange(0.0, 0.5, 0.1),
            "target_threshold": np.arange(0.0, 0.7, 0.1),
            "time_constant": [1, 2, 3, 4, 5, 6, 7, 8, 9, 10, 15, 20, 30, 40, 50],
        }

    def train(self, subjects: Collection[Subject]):
        logger.info(f"({self.__class__.__name__}) Vectorizing posts...")
        X_texts = []
        y = []
        for subject in subjects:
            for post in subject.posts:
                X_texts.append(post.title + " " + post.text)
                y.append(int(subject.label))
        X = self._vectorizer.fit_transform(X_texts).toarray()
        logger.info(f"({self.__class__.__name__}) Fitting classifier...")
        self._classifier.fit(X, y)

    def predict(self, subjects: Sequence[Subject]) -> Sequence[float]:
        X_texts = []
        for subject in subjects:
            post = subject.posts[-1]
            X_texts.append(post.title + " " + post.text)
        X = self._vectorizer.transform(X_texts).toarray()
        y_pred = self._classifier.predict_proba(X)[:, 1]
        return y_pred


class BertEmbeddingClassifier(Model):
    def __init__(
        self,
        checkpoint: str = "bert-base-uncased",
        layers: Collection[str] = (-4, -3, -2, -1),
        history: int = 1,
        classifier: str = "logistic_regression",
    ):
        super().__init__(ExponentialThresholdScheduler(0, 2, 10))
        self.layers = layers
        self.history = history
        self._tokenizer = transformers.AutoTokenizer.from_pretrained(checkpoint)
        self._model = transformers.AutoModel.from_pretrained(
            checkpoint, output_hidden_states=True
        ).to(DEVICE)
        if classifier == "logistic_regression":
            self._classifier = sklearn.linear_model.LogisticRegression(max_iter=10000)
        elif classifier == "svm":
            self._classifier = sklearn.svm.SVC()
        elif classifier == "knn":
            self._classifier = sklearn.neighbors.KNeighborsClassifier()
        else:
            raise ValueError(f"Invalid classifier type {classifier}")

    def threshold_scheduler_grid_search_parameters(self) -> Dict[str, Collection[Any]]:
        return {
            "start_threshold": np.arange(-5, 5, 1),
            "target_threshold": np.arange(-5, 5, 1),
            "time_constant": [1, 2, 3, 4, 5, 6, 7, 8, 9, 10, 15, 20, 30, 40, 50],
        }

    def _encode_posts(self, posts: Sequence[Post]) -> torch.Tensor:
        text = " ".join(reversed([post.title + " " + post.text for post in posts[-self.history :]]))
        tokens = self._tokenizer.encode(text, return_tensors="pt", truncation=True).to(
            DEVICE
        )
        with torch.no_grad():
            states = self._model(tokens).hidden_states
        embeddings = torch.stack([states[i] for i in self.layers]).sum(0).squeeze()
        return embeddings.mean(0).cpu()  # TODO: Try other aggregations

    def train(self, subjects: Collection[Subject]):
        logger.info(f"({self.__class__.__name__}) Encoding posts...")
        X = []
        y = []
        for subject in tqdm(subjects):
            for i in range(len(subject.posts)):
                x = self._encode_posts(subject.posts[: i + 1])
                X.append(x)
                y.append(int(subject.label))
        logger.info(f"({self.__class__.__name__}) Fitting classifier...")
        self._classifier.fit(torch.stack(X), y)

    def predict(self, subjects: Sequence[Subject]) -> Sequence[float]:
        X = []
        for subject in subjects:
            x = self._encode_posts(subject.posts)
            X.append(x)
        y_pred = self._classifier.decision_function(torch.stack(X))
        return y_pred


class TransformersDataset(torch.utils.data.Dataset):
    def __init__(
        self,
        subjects: Sequence[Subject],
        tokenizer,
    ):
        # TODO: Concatenate final posts, truncate from start
        self._texts = [
            tokenizer(post.title + " " + post.text, truncation=True)
            for subject in subjects
            for post in subject.posts
        ]
        self._labels = [
            int(subject.label) for subject in subjects for _ in subject.posts
        ]

    def __getitem__(self, index):
        item = self._texts[index]
        item["labels"] = self._labels[index]
        return item

    def __len__(self):
        return len(self._texts)


class TransformersConcatinatedDataset(torch.utils.data.Dataset):
    def __init__(
        self,
        subjects: Sequence[Subject],
        tokenizer,
    ):

        self._texts = []
        self._labels = []

        for subject in subjects:
            labels, texts = self.prepare_subject_data(
                subject, [2, 3, 4, 10, 20, 30, 40, 50], 0, 512
            )  # todo change 512 text len to variable
            self._texts.extend([tokenizer(t, truncation=True) for t in texts])
            self._labels.extend(labels)

    def __getitem__(self, index):
        item = self._texts[index]
        item["labels"] = self._labels[index]
        return item

    def __len__(self):
        return len(self._texts)

    def merge_posts(self, posts, number: int, overlap: int, max_len: int) -> List[str]:
        """
        Takes a list of strings (list of all posts by one subject) and merges strings
        in the list according to the specifications from the parameters. The strings are
        merged in reverse order so that the oldest post is to the right and the newest
        post is to the left.
        :param posts: a list of strings (posts by one subject)
        :param number: the number of strings that should get merged into one string,
        must be > 0 (e.g. number = 2 will always merge two strings together)
        :param overlap: 0 if no overlap, 1 if 1 string overlap etc.
        :param max_len: maximal input length for model (e.g. 512 or 4096)
        """

        merged_posts = []
        step = number - overlap
        for i in range(0, len(posts) - 1, step):
            # put the number of required sentences in a list
            count = 0  # repeat while loop as many times as the number of sentences we want to concatinate
            step2 = 0  # counter so it knows which sentence to pick next
            merged_sentence = (
                []
            )  # list for required sentences that need to be merged together

            while (
                count < number
            ):  # for as many times as the number of sentences we want to concatinate
                try:
                    sentence = posts[i + step2]
                    count += 1  # make one more iteration if the number of required sentence hasn't been reached yet
                    step2 += 1  # take one sentence to the right next time

                    merged_sentence.append(sentence)
                except IndexError:
                    break

            # nur sätze nehmen, bei denen es aufgeht (=duplikate vermeiden) und die ins modell passen
            if len(merged_sentence) == number:
                merged_sentence.reverse()  # newest post on the left (will be truncated on the right)
                merged_sent_str = " ".join(merged_sentence)
                if len(merged_sent_str.split()) <= max_len:
                    merged_posts.append(merged_sent_str)

        return merged_posts

    def data_augmentation(
        self, posts, numbers_concat: List[int], overlap: int, max_len: int
    ) -> List[str]:
        """
        Function to augment the training and validation data.
        Takes a list of strings and returns concatinations of 2 posts, 3 posts, etc.
        The newest post is always at the beginning of the string, the oldest at the end.
        :param posts: a list of strings (posts by one subject)
        :param numbers_concat: list of integers that determines how many strings should be concatinated.
        :param overlap: 0 if no overlap, 1 if 1 string overlap etc.
        :param max_len: maximal input length for model (e.g. 512 or 4096)
        """

        augmented_data = []

        # current post only (no history)
        for post in posts:
            augmented_data.append(post)

        # current post + n posts of history
        for n in numbers_concat:
            # TODO: try out if it works better with an overlap (e.g. overlap 10% of n --> more data)
            for s in self.merge_posts(posts, n, overlap, max_len):
                augmented_data.append(s)

        return augmented_data

    def prepare_subject_data(self, subject, numbers_to_concatinate, overlap, max_len):
        """Takes a filename for a subject and returns two lists:
        - list of labels of the same length as the list of augmented posts data
        - augmented data: list of merged posts
        :param filename: xml file for a subject
        :param numb_conc: list with numbers that determine how many posts of a subject should be concatinated.
        :param overlap: 0 if no overlap, 1 if 1 string overlap etc.
        :param max_len: maximal input length for model (e.g. 512 or 4096)
        """

        subject_id = subject.id

        # get subject label
        if subject.label == True:
            subject_label = 1
        elif subject.label == False:
            subject_label = 0

        # concatinate title and text -> new text
        subject_texts = []
        for post in subject.posts:
            if post.text != "" and post.title != "":
                text_title = post.title + " " + post.text
                subject_texts.append(text_title)
            elif post.text == "" and post.title != "":
                subject_texts.append(post.title)
            elif post.text != "" and post.title == "":
                subject_texts.append(post.text)
            else:
                pass

        # augment text
        augmented_texts = self.data_augmentation(
            subject_texts, numbers_to_concatinate, overlap, max_len
        )

        # get list with labels which is as long as augmented text list
        labels = [subject_label] * len(augmented_texts)

        return labels, augmented_texts


class WeightedLossTrainer(transformers.Trainer):
    def compute_loss(self, model, inputs, return_outputs=False):
        labels = inputs.get("labels")
        outputs = model(**inputs)
        logits = outputs.get("logits")
        loss_function = torch.nn.CrossEntropyLoss(
            weight=torch.tensor([1.0, 8.0]).to(DEVICE)
        )
        loss = loss_function(
            logits.view(-1, self.model.config.num_labels), labels.view(-1)
        )
        return (loss, outputs) if return_outputs else loss


class Roberta(Model):
    def __init__(self, checkpoint: str = "roberta-base"):
        super().__init__(ExponentialThresholdScheduler(0.3, 0.8, 20))
        self._tokenizer = transformers.RobertaTokenizer.from_pretrained(checkpoint)
        self._model = transformers.RobertaForSequenceClassification.from_pretrained(
            checkpoint, num_labels=2
        )

    def threshold_scheduler_grid_search_parameters(self) -> Dict[str, Collection[Any]]:
        return {
            "start_threshold": np.arange(0.2, 1.01, 0.05),
            "target_threshold": np.arange(0.5, 1.01, 0.05),
            "time_constant": [1, 2, 3, 4, 5, 6, 7, 8, 9, 10, 15, 20, 30, 40, 50],
        }

    def train(self, subjects: Collection[Subject]):
        dataset = TransformersDataset(list(subjects), self._tokenizer)
        trainer = transformers.Trainer(
            model=self._model,
            args=transformers.TrainingArguments(
                output_dir="./roberta-checkpoints",
                save_total_limit=1,
                num_train_epochs=3,
            ),
            train_dataset=dataset,
            data_collator=transformers.DataCollatorWithPadding(self._tokenizer),
        )
        trainer.train()

    def predict(self, subjects: Sequence[Subject]) -> Sequence[float]:
        scores = []
        for subject in subjects:
            post = subject.posts[-1]
            item = self._tokenizer(
                post.title + " " + post.text, truncation=True, return_tensors="pt"
            )
            logits = self._model(item.input_ids.to(DEVICE)).logits
            score = float(torch.softmax(logits, 1)[0, 1])
            scores.append(score)
        return scores


class Electra(Model):
    def __init__(self, checkpoint: str = "google/electra-base-discriminator"):
        super().__init__(ExponentialThresholdScheduler(0.3, 0.8, 20))
        self._tokenizer = transformers.ElectraTokenizer.from_pretrained(checkpoint)
        self._model = transformers.ElectraForSequenceClassification.from_pretrained(
            checkpoint, num_labels=2
        )

    def threshold_scheduler_grid_search_parameters(self) -> Dict[str, Collection[Any]]:
        return {
            "start_threshold": np.arange(0.2, 1.01, 0.05),
            "target_threshold": np.arange(0.5, 1.01, 0.05),
            "time_constant": [1, 2, 3, 4, 5, 6, 7, 8, 9, 10, 15, 20, 30, 40, 50],
        }

    def train(self, subjects: Collection[Subject]):
        dataset = TransformersDataset(list(subjects), self._tokenizer)
        trainer = transformers.Trainer(
            model=self._model,
            args=transformers.TrainingArguments(
                output_dir="./electra-checkpoints",
                save_total_limit=3,
                num_train_epochs=4,
                per_device_train_batch_size=12,
            ),
            train_dataset=dataset,
            data_collator=transformers.DataCollatorWithPadding(self._tokenizer),
        )
        trainer.train()

    def predict(self, subjects: Sequence[Subject]) -> Sequence[float]:
        scores = []
        for subject in subjects:
            post = subject.posts[-1]
            item = self._tokenizer(
                post.title + " " + post.text, truncation=True, return_tensors="pt"
            )
            logits = self._model(item.input_ids.to(DEVICE)).logits
            score = float(torch.softmax(logits, 1)[0, 1])
            scores.append(score)
        return scores


class Longformer(Model):
    def __init__(self, checkpoint: str = "allenai/longformer-base-4096"):
        super().__init__(ExponentialThresholdScheduler(0.3, 0.8, 20))
        self._tokenizer = transformers.LongformerTokenizerFast.from_pretrained(
            checkpoint
        )
        self._model = transformers.LongformerForSequenceClassification.from_pretrained(
            checkpoint, num_labels=2
        )
        # self._model.config.attention_window = 256

    def train(self, subjects: Collection[Subject]):
        dataset = TransformersConcatinatedDataset(list(subjects), self._tokenizer)
        trainer = transformers.Trainer(
            model=self._model,
            args=transformers.TrainingArguments(
                output_dir="./longformer-checkpoints",
                save_total_limit=3,
                num_train_epochs=3,
                per_device_train_batch_size=2,
                logging_steps=500,
                report_to=None,
            ),
            train_dataset=dataset,
            data_collator=transformers.DataCollatorWithPadding(self._tokenizer),
        )
        logger.info("Fitting Longformer classifier...")
        torch.cuda.empty_cache()
        trainer.train()

    def predict(self, subjects: Sequence[Subject]) -> Sequence[float]:
        scores = []
        for subject in subjects:
            concat_post = ""
            for i in reversed(range(len(subject.posts))):
                title_w_text = (
                    subject.posts[i].title + " " + subject.posts[i].text + " "
                )
                concat_post += title_w_text
            item = self._tokenizer(concat_post, truncation=True, return_tensors="pt")
            logits = self._model(item.input_ids.to(DEVICE)).logits
            score = float(torch.softmax(logits, 1)[0, 1])
            scores.append(score)
        return scores


class DistilBertConcatenated(Model):
    def __init__(self, checkpoint: str = "distilbert-base-uncased"):
        super().__init__(ExponentialThresholdScheduler(0.3, 0.8, 20))
        self._tokenizer = transformers.DistilBertTokenizerFast.from_pretrained(
            checkpoint
        )
        self._model = transformers.DistilBertForSequenceClassification.from_pretrained(
            checkpoint, num_labels=2
        )

    def threshold_scheduler_grid_search_parameters(self) -> Dict[str, Collection[Any]]:
        return {
            "start_threshold": np.arange(0.2, 1.01, 0.05),
            "target_threshold": np.arange(0.5, 1.01, 0.05),
            "time_constant": [1, 2, 3, 4, 5, 6, 7, 8, 9, 10, 15, 20, 30, 40, 50],
        }

    def train(self, subjects: Collection[Subject]):
        dataset = TransformersConcatinatedDataset(list(subjects), self._tokenizer)
        trainer = transformers.Trainer(
            model=self._model,
            args=transformers.TrainingArguments(
                output_dir="./distilbert-concatenated-checkpoints",
                save_total_limit=3,
                num_train_epochs=3,
                per_device_train_batch_size=16,
                logging_steps=500,
                report_to=None,
            ),
            train_dataset=dataset,
            data_collator=transformers.DataCollatorWithPadding(self._tokenizer),
        )
        logger.info("Fitting DistillBert classifier...")
        trainer.train()

    def predict(self, subjects: Sequence[Subject]) -> Sequence[float]:
        scores = []
        for subject in subjects:
            concat_post = ""
            for i in reversed(range(len(subject.posts))):
                title_w_text = (
                    subject.posts[i].title + " " + subject.posts[i].text + " "
                )
                concat_post += title_w_text
            concat_post = " ".join(concat_post.split(" ")[:500])
            item = self._tokenizer(concat_post, truncation=True, return_tensors="pt")
            logits = self._model(item.input_ids.to(DEVICE)).logits
            score = float(torch.softmax(logits, 1)[0, 1])
            scores.append(score)
        return scores


class Ensemble(Model):
    def __init__(self, model_filenames: List[str]):
        super().__init__(ExponentialThresholdScheduler(0.5, 0.5, 1))
        self.model_filenames = model_filenames
        self._models = None

    def threshold_scheduler_grid_search_parameters(self) -> Dict[str, Collection[Any]]:
        first_model = load(self.model_filenames[0])
        assert isinstance(
            first_model.threshold_scheduler, ExponentialThresholdScheduler
        ), (
            "Threshold scheduler grid search for ensemble models currently only works "
            "if the first model uses an `ExponentialThresholdScheduler`."
        )
        return first_model.threshold_scheduler_grid_search_parameters()

    def train(self, subjects: Collection[Subject]):
        pass

    def predict(self, subjects: Sequence[Subject]) -> Sequence[float]:
        if self._models is None:
            self._models = [load(filename) for filename in self.model_filenames]
        model_scores = [model.predict(subjects) for model in self._models]
        mean_scores = [np.mean(subject_scores) for subject_scores in zip(*model_scores)]
        return mean_scores


def save(model: Model, filename: str):
    with open(filename, "wb") as f:
        pickle.dump(model, f)


def load(filename: str) -> Model:
    with open(filename, "rb") as f:
        model = pickle.load(f)
    return model<|MERGE_RESOLUTION|>--- conflicted
+++ resolved
@@ -57,13 +57,9 @@
             if sample is not None:
                 random.shuffle(subjects)
                 subjects = subjects[:sample]
-<<<<<<< HEAD
-            run_subjects = [Subject(subject.id, [], subject.label) for subject in subjects]
-=======
             run_subjects = [
                 Subject(subject.id, [], subject.label) for subject in subjects
             ]
->>>>>>> f1bcb90a
             run = {subject: [] for subject in run_subjects}
 
             num_posts_done = 0
@@ -259,6 +255,7 @@
 
     def threshold_scheduler_grid_search_parameters(self) -> Dict[str, Collection[Any]]:
         return {
+            "wait": range(5),
             "start_threshold": np.arange(-5, 5, 1),
             "target_threshold": np.arange(-5, 5, 1),
             "time_constant": [1, 2, 3, 4, 5, 6, 7, 8, 9, 10, 15, 20, 30, 40, 50],
